--- conflicted
+++ resolved
@@ -209,11 +209,7 @@
                 self.request,
                 _(
                     '{strong_start}Purchasing access just for yourself?{strong_end}{paragraph_start}If you are '
-<<<<<<< HEAD
-                    'purchasing a single code for someone else, please continue with checkout. However, If you are the '
-=======
                     'purchasing a single code for someone else, please continue with checkout. However, if you are the '
->>>>>>> 69138d2c
                     'learner {link_start}go back{link_end} to enroll directly.{paragraph_end}'
                 ).format(
                     strong_start='<strong>',
